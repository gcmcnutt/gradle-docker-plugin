--- conflicted
+++ resolved
@@ -20,13 +20,8 @@
         File dockerfile = new File(projectDir, 'build/docker/Dockerfile')
         dockerfile.exists()
         dockerfile.text ==
-<<<<<<< HEAD
 """FROM $DEFAULT_BASE_IMAGE
-MAINTAINER ${System.getProperty('user.name')}
-=======
-"""FROM openjdk
 LABEL maintainer=${System.getProperty('user.name')}
->>>>>>> e5142156
 ADD ${projectName} /${projectName}
 ADD app-lib/${projectName}-1.0.jar /$projectName/lib/$projectName-1.0.jar
 ENTRYPOINT ["/${projectName}/bin/${projectName}"]
@@ -357,12 +352,8 @@
         File dockerfile = new File(projectDir, 'build/docker/Dockerfile')
         dockerfile.exists()
         dockerfile.text ==
-<<<<<<< HEAD
             """FROM $DEFAULT_BASE_IMAGE
-=======
-            """FROM openjdk
 LABEL maintainer=${System.getProperty('user.name')}
->>>>>>> e5142156
 ADD ${projectName} /${projectName}
 ADD app-lib/${projectName}-1.0.jar /$projectName/lib/$projectName-1.0.jar
 ENTRYPOINT ["/${projectName}/bin/${projectName}"]
