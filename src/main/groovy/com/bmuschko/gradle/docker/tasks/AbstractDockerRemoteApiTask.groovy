--- conflicted
+++ resolved
@@ -172,7 +172,6 @@
         dockerClient
     }
 
-<<<<<<< HEAD
     private DockerCmdExecFactory getDockerCmdExecFactory() {
         boolean useNettyExecFactory = Boolean.valueOf(getProject().findProperty('gdpNettyExecFactory')?.toString())
             ?: Boolean.valueOf(System.getProperty('gdp.netty.exec.factory'))
@@ -182,7 +181,8 @@
             logger.debug("Using " + NettyDockerCmdExecFactory.class.simpleName + " as driver for " + DockerClient.class.simpleName)
         }
         return useNettyExecFactory ? new NettyDockerCmdExecFactory() : null
-=======
+    }
+
     /**
      * Returns the instance of {@link RegistryAuthLocator}.
      * <p>
@@ -194,7 +194,6 @@
     @Memoized
     protected RegistryAuthLocator getRegistryAuthLocator() {
         new RegistryAuthLocator()
->>>>>>> be6954fa
     }
 
     private DockerClientConfiguration createDockerClientConfig() {
