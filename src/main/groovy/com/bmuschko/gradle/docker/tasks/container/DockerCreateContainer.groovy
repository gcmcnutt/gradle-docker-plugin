/*
 * Copyright 2014 the original author or authors.
 *
 * Licensed under the Apache License, Version 2.0 (the "License");
 * you may not use this file except in compliance with the License.
 * You may obtain a copy of the License at
 *
 *      http://www.apache.org/licenses/LICENSE-2.0
 *
 * Unless required by applicable law or agreed to in writing, software
 * distributed under the License is distributed on an "AS IS" BASIS,
 * WITHOUT WARRANTIES OR CONDITIONS OF ANY KIND, either express or implied.
 * See the License for the specific language governing permissions and
 * limitations under the License.
 */
package com.bmuschko.gradle.docker.tasks.container

import com.bmuschko.gradle.docker.tasks.image.DockerExistingImage
import com.github.dockerjava.api.command.CreateContainerCmd
import com.github.dockerjava.api.command.CreateContainerResponse
import com.github.dockerjava.api.model.Bind
import com.github.dockerjava.api.model.Device
import com.github.dockerjava.api.model.InternetProtocol
import com.github.dockerjava.api.model.Link
import com.github.dockerjava.api.model.PortBinding
import com.github.dockerjava.api.model.Ports
import com.github.dockerjava.api.model.RestartPolicy
import com.github.dockerjava.api.model.Volume
import com.github.dockerjava.api.model.VolumesFrom
import org.gradle.api.model.ObjectFactory
import org.gradle.api.provider.ListProperty
import org.gradle.api.provider.MapProperty
import org.gradle.api.provider.Property
import org.gradle.api.tasks.Input
import org.gradle.api.tasks.Internal
import org.gradle.api.tasks.Nested
import org.gradle.api.tasks.Optional

import javax.inject.Inject

class DockerCreateContainer extends DockerExistingImage {
    @Input
    @Optional
    final Property<String> containerName = project.objects.property(String)

    @Input
    @Optional
    final Property<String> hostName = project.objects.property(String)

    @Input
    @Optional
    final Property<String> ipv4Address = project.objects.property(String)

    @Input
    @Optional
    final ListProperty<String> portSpecs = project.objects.listProperty(String)

    @Input
    @Optional
    final Property<String> user = project.objects.property(String)

    @Input
    @Optional
    final Property<Boolean> stdinOpen = project.objects.property(Boolean)

    @Input
    @Optional
    final Property<Boolean> stdinOnce = project.objects.property(Boolean)

    @Input
    @Optional
    final Property<Boolean> attachStdin = project.objects.property(Boolean)

    @Input
    @Optional
    final Property<Boolean> attachStdout = project.objects.property(Boolean)

    @Input
    @Optional
    final Property<Boolean> attachStderr = project.objects.property(Boolean)

    @Input
    @Optional
    final MapProperty<String, String> envVars = project.objects.mapProperty(String, String)

    @Input
    @Optional
    final ListProperty<String> cmd = project.objects.listProperty(String)

    @Input
    @Optional
    final ListProperty<String> entrypoint = project.objects.listProperty(String)

    @Input
    @Optional
    final ListProperty<String> networkAliases = project.objects.listProperty(String)

    @Input
    @Optional
    final Property<String> image = project.objects.property(String)

    @Input
    @Optional
    final ListProperty<String> volumes = project.objects.listProperty(String)

    @Input
    @Optional
    final Property<String> workingDir = project.objects.property(String)

    @Input
    final ListProperty<ExposedPort> exposedPorts = project.objects.listProperty(ExposedPort)

    @Input
    @Optional
    final Property<Boolean> tty = project.objects.property(Boolean)

    @Input
    @Optional
    final Property<String> pid = project.objects.property(String)

    @Input
    @Optional
    final MapProperty<String, String> labels = project.objects.mapProperty(String, String)

    @Internal
    final Property<String> containerId = project.objects.property(String)

    @Input
    @Optional
    final Property<String> macAddress = project.objects.property(String)
<<<<<<< HEAD
    
    /**
     * Set the IPC mode for the container
     * "none"- Own private IPC namespace, with /dev/shm not mounted.
     * "private" - 	Own private IPC namespace.
     * "shareable" - Own private IPC namespace, with a possibility to share it with other containers.
     * "container: <_name-or-ID_>" - Join another ("shareable") container’s IPC namespace.
     * "host" - Use the host system’s IPC namespace.
     */
    @Input
    @Optional
    final Property<String> ipcMode = project.objects.property(String)
    
    @Input
    @Optional
    final MapProperty<String, String> sysctls = project.objects.mapProperty(String, String)
    
    DockerCreateContainer() {
        links.empty()
=======

    @Nested
    final HostConfig hostConfig

    @Inject
    DockerCreateContainer(ObjectFactory objectFactory) {
        hostConfig = objectFactory.newInstance(HostConfig, objectFactory)
>>>>>>> af96b9ec
        portSpecs.empty()
        stdinOpen.set(false)
        stdinOnce.set(false)
        attachStdin.set(false)
        attachStdout.set(false)
        attachStderr.set(false)
        cmd.empty()
        entrypoint.empty()
        networkAliases.empty()
        volumes.empty()
        exposedPorts.empty()
        tty.set(false)
    }

    @Override
    void runRemoteCommand() {
        CreateContainerCmd containerCommand = dockerClient.createContainerCmd(imageId.get())
        setContainerCommandConfig(containerCommand)
        CreateContainerResponse container = containerCommand.exec()
        final String localContainerName = containerName.getOrNull() ?: container.id
        logger.quiet "Created container with ID '$localContainerName'."
        containerId.set(container.id)
        if(nextHandler) {
            nextHandler.execute(container)
        }
    }

    void exposePorts(String internetProtocol, List<Integer> ports) {
        exposedPorts.add(new ExposedPort(internetProtocol, ports))
    }

    void withEnvVar(def key, def value) {
        if (envVars.getOrNull()) {
            envVars.put(key, value)
        } else {
            envVars.set([(key): value])
        }
    }

    private void setContainerCommandConfig(CreateContainerCmd containerCommand) {
        if(containerName.getOrNull()) {
            containerCommand.withName(containerName.get())
        }

        if(hostName.getOrNull()) {
            containerCommand.withHostName(hostName.get())
        }

        if(ipv4Address.getOrNull()){
            containerCommand.withIpv4Address(ipv4Address.get())
        }

        if(portSpecs.getOrNull()) {
            containerCommand.withPortSpecs(portSpecs.get())
        }

        if(user.getOrNull()) {
            containerCommand.withUser(user.get())
        }

        if(hostConfig.groups.getOrNull()) {
            containerCommand.hostConfig.withGroupAdd(hostConfig.groups.get())
        }

        if(stdinOpen.getOrNull()) {
            containerCommand.withStdinOpen(stdinOpen.get())
        }

        if(stdinOnce.getOrNull()) {
            containerCommand.withStdInOnce(stdinOnce.get())
        }

        if(hostConfig.memory.getOrNull()) {
            containerCommand.hostConfig.withMemory(hostConfig.memory.get())
        }

        if(hostConfig.memorySwap.getOrNull()) {
            containerCommand.hostConfig.withMemorySwap(hostConfig.memorySwap.get())
        }

        if(hostConfig.cpuset.getOrNull()) {
            containerCommand.hostConfig.withCpusetCpus(hostConfig.cpuset.get())
        }

        if(attachStdin.getOrNull()) {
            containerCommand.withAttachStdin(attachStdin.get())
        }

        if(attachStdout.getOrNull()) {
            containerCommand.withAttachStdout(attachStdout.get())
        }

        if(attachStderr.getOrNull()) {
            containerCommand.withAttachStderr(attachStderr.get())
        }

        // marshall map into list
        if(envVars.getOrNull()) {
            containerCommand.withEnv(envVars.get().collect { key, value -> "${key}=${value}".toString() })
        }

        if(cmd.getOrNull()) {
            containerCommand.withCmd(cmd.get())
        }

        if(entrypoint.getOrNull()) {
            containerCommand.withEntrypoint(entrypoint.get())
        }

        if(hostConfig.dns.getOrNull()) {
            containerCommand.hostConfig.withDns(hostConfig.dns.get())
        }

        if(hostConfig.network.getOrNull()) {
            containerCommand.hostConfig.withNetworkMode(hostConfig.network.get())
        }

        if(networkAliases.getOrNull()) {
            containerCommand.withAliases(networkAliases.get())
        }

        if(image.getOrNull()) {
            containerCommand.withImage(image.get())
        }

        if(volumes.getOrNull()) {
            List<Volume> createdVolumes = volumes.get().collect { Volume.parse(it) }
            containerCommand.withVolumes(createdVolumes)
        }

        if (hostConfig.links.getOrNull()) {
            List<Link> createdLinks = hostConfig.links.get().collect { Link.parse(it) }
            containerCommand.hostConfig.withLinks(createdLinks as Link[])
        }

        if(hostConfig.volumesFrom.getOrNull()) {
            List<VolumesFrom> createdVolumes = hostConfig.volumesFrom.get().collect { new VolumesFrom(it) }
            containerCommand.hostConfig.withVolumesFrom(createdVolumes)
        }

        if(workingDir.getOrNull()) {
            containerCommand.withWorkingDir(workingDir.get())
        }

        if(exposedPorts.getOrNull()) {
            List<List<com.github.dockerjava.api.model.ExposedPort>> allPorts = exposedPorts.get().collect { exposedPort ->
                exposedPort.ports.collect {
                    Integer port -> new com.github.dockerjava.api.model.ExposedPort(port, InternetProtocol.parse(exposedPort.internetProtocol.toLowerCase()))
                }
            }
            containerCommand.withExposedPorts(allPorts.flatten() as List<com.github.dockerjava.api.model.ExposedPort>)
        }

        if(hostConfig.portBindings.getOrNull()) {
            List<PortBinding> createdPortBindings = hostConfig.portBindings.get().collect { PortBinding.parse(it) }
            containerCommand.hostConfig.withPortBindings(new Ports(createdPortBindings as PortBinding[]))
        }

        if(hostConfig.publishAll.getOrNull()) {
            containerCommand.hostConfig.withPublishAllPorts(hostConfig.publishAll.get())
        }

        if(hostConfig.binds.getOrNull()) {
            List<Bind> createdBinds = hostConfig.binds.get().collect { Bind.parse([it.key, it.value].join(':')) }
            containerCommand.hostConfig.withBinds(createdBinds)
        }

        if(hostConfig.extraHosts.getOrNull()) {
            containerCommand.hostConfig.withExtraHosts(hostConfig.extraHosts.get() as String[])
        }

        if(hostConfig.logConfig.getOrNull()) {
            com.github.dockerjava.api.model.LogConfig.LoggingType type = com.github.dockerjava.api.model.LogConfig.LoggingType.fromValue(hostConfig.logConfig.get().type)
            com.github.dockerjava.api.model.LogConfig config = new com.github.dockerjava.api.model.LogConfig(type, hostConfig.logConfig.get().config)
            containerCommand.hostConfig.withLogConfig(config)
        }

        if(hostConfig.privileged.getOrNull()) {
            containerCommand.hostConfig.withPrivileged(hostConfig.privileged.get())
        }

        if (hostConfig.restartPolicy.getOrNull()) {
            containerCommand.hostConfig.withRestartPolicy(RestartPolicy.parse(hostConfig.restartPolicy.get()))
        }

        if (pid.getOrNull()) {
            containerCommand.getHostConfig().withPidMode(pid.get())
        }

        if (hostConfig.devices.getOrNull()) {
            List<Device> createdDevices = hostConfig.devices.get().collect { Device.parse(it) }
            containerCommand.hostConfig.withDevices(createdDevices)
        }

        if(tty.getOrNull()) {
            containerCommand.withTty(tty.get())
        }

        if(hostConfig.shmSize.getOrNull() != null) { // 0 is valid input
            containerCommand.hostConfig.withShmSize(hostConfig.shmSize.get())
        }

        if (hostConfig.autoRemove.getOrNull()) {
            containerCommand.hostConfig.withAutoRemove(hostConfig.autoRemove.get())
        }

        if(labels.getOrNull()) {
            containerCommand.withLabels(labels.get().collectEntries { [it.key, it.value.toString()] })
        }

        if(macAddress.getOrNull()) {
            containerCommand.withMacAddress(macAddress.get())
        }
        
        if(ipcMode.getOrNull()) {
            containerCommand.hostConfig.withIpcMode(ipcMode.get())
        }
        
        if(sysctls.getOrNull()) {
            containerCommand.hostConfig.withSysctls(sysctls.get())
        }
    }

    static class ExposedPort {
        final String internetProtocol
        final List<Integer> ports

        ExposedPort(String internetProtocol, List<Integer> ports) {
            this.internetProtocol = internetProtocol
            this.ports = ports
        }
    }

    /**
     * @since 6.0.0
     */
    static class HostConfig {
        /**
         * A list of additional groups that the container process will run as.
         */
        @Input
        @Optional
        final ListProperty<String> groups

        @Input
        @Optional
        final Property<Long> memory

        @Input
        @Optional
        final Property<Long> memorySwap

        @Input
        @Optional
        final Property<String> cpuset

        @Input
        @Optional
        final ListProperty<String> dns

        @Input
        @Optional
        final Property<String> network

        @Input
        @Optional
        final ListProperty<String> links

        @Input
        @Optional
        final ListProperty<String> volumesFrom

        @Input
        @Optional
        final ListProperty<String> portBindings

        @Input
        @Optional
        final Property<Boolean> publishAll

        @Input
        @Optional
        final MapProperty<String, String> binds

        @Input
        @Optional
        final ListProperty<String> extraHosts

        @Input
        @Optional
        final Property<LogConfig> logConfig

        @Input
        @Optional
        final Property<Boolean> privileged

        @Input
        @Optional
        final Property<String> restartPolicy

        @Input
        @Optional
        final ListProperty<String> devices

        /**
         * Size of {@code /dev/shm} in bytes.
         * <p>
         * The size must be greater than 0. If omitted the system uses 64MB.
         */
        @Input
        @Optional
        final Property<Long> shmSize

        /**
         * Automatically remove the container when the container's process exits.
         * <p>
         * This has no effect if {@link #restartPolicy} is set.
         */
        @Input
        @Optional
        final Property<Boolean> autoRemove

        @Inject
        HostConfig(ObjectFactory objectFactory) {
            groups = objectFactory.listProperty(String)
            groups.empty()
            memory = objectFactory.property(Long)
            memorySwap = objectFactory.property(Long)
            cpuset = objectFactory.property(String)
            dns = objectFactory.listProperty(String)
            dns.empty()
            network = objectFactory.property(String)
            links = objectFactory.listProperty(String)
            links.empty()
            volumesFrom = objectFactory.listProperty(String)
            volumesFrom.empty()
            portBindings = objectFactory.listProperty(String)
            portBindings.empty()
            publishAll = objectFactory.property(Boolean)
            publishAll.set(false)
            binds = objectFactory.mapProperty(String, String)
            extraHosts = objectFactory.listProperty(String)
            extraHosts.empty()
            logConfig = objectFactory.property(LogConfig)
            privileged = objectFactory.property(Boolean)
            privileged.set(false)
            restartPolicy = objectFactory.property(String)
            devices = objectFactory.listProperty(String)
            shmSize = objectFactory.property(Long)
            autoRemove = objectFactory.property(Boolean)
            autoRemove.set(false)
        }

        void logConfig(String type, Map<String, String> config) {
            this.logConfig.set(new LogConfig(type: type, config: config))
        }

        void restartPolicy(String name, int maximumRetryCount) {
            this.restartPolicy.set("${name}:${maximumRetryCount}".toString())
        }

        static class LogConfig {
            String type
            Map<String, String> config = [:]
        }
    }
}
<|MERGE_RESOLUTION|>--- conflicted
+++ resolved
@@ -128,27 +128,6 @@
     @Input
     @Optional
     final Property<String> macAddress = project.objects.property(String)
-<<<<<<< HEAD
-    
-    /**
-     * Set the IPC mode for the container
-     * "none"- Own private IPC namespace, with /dev/shm not mounted.
-     * "private" - 	Own private IPC namespace.
-     * "shareable" - Own private IPC namespace, with a possibility to share it with other containers.
-     * "container: <_name-or-ID_>" - Join another ("shareable") container’s IPC namespace.
-     * "host" - Use the host system’s IPC namespace.
-     */
-    @Input
-    @Optional
-    final Property<String> ipcMode = project.objects.property(String)
-    
-    @Input
-    @Optional
-    final MapProperty<String, String> sysctls = project.objects.mapProperty(String, String)
-    
-    DockerCreateContainer() {
-        links.empty()
-=======
 
     @Nested
     final HostConfig hostConfig
@@ -156,7 +135,6 @@
     @Inject
     DockerCreateContainer(ObjectFactory objectFactory) {
         hostConfig = objectFactory.newInstance(HostConfig, objectFactory)
->>>>>>> af96b9ec
         portSpecs.empty()
         stdinOpen.set(false)
         stdinOnce.set(false)
@@ -371,11 +349,11 @@
             containerCommand.withMacAddress(macAddress.get())
         }
         
-        if(ipcMode.getOrNull()) {
+        if(hostConfig.ipcMode.getOrNull()) {
             containerCommand.hostConfig.withIpcMode(ipcMode.get())
         }
         
-        if(sysctls.getOrNull()) {
+        if(hostConfig.sysctls.getOrNull()) {
             containerCommand.hostConfig.withSysctls(sysctls.get())
         }
     }
@@ -478,7 +456,30 @@
         @Input
         @Optional
         final Property<Boolean> autoRemove
-
+      
+        /**
+        * Set the IPC mode for the container
+        * "none"- Own private IPC namespace, with /dev/shm not mounted.
+        * "private" - 	Own private IPC namespace.
+        * "shareable" - Own private IPC namespace, with a possibility to share it with other containers.
+        * "container: <_name-or-ID_>" - Join another ("shareable") container’s IPC namespace.
+        * "host" - Use the host system’s IPC namespace.
+        */
+        @Input
+        @Optional
+        final Property<String> ipcMode
+      
+        /**
+        * Sets namespaced kernel parameters (sysctls) in the container. 
+        * For example, to turn on IP forwarding in the containers network namespace:
+        * sysctls = ['net.ipv4.ip_forward':'1']
+        * <strong>Note:</strong> Not all sysctls are namespaced. 
+        * Docker does not support changing sysctls inside of a container that also modify the host system. 
+        */
+        @Input
+        @Optional
+        final MapProperty<String, String> sysctls
+      
         @Inject
         HostConfig(ObjectFactory objectFactory) {
             groups = objectFactory.listProperty(String)
@@ -508,6 +509,8 @@
             shmSize = objectFactory.property(Long)
             autoRemove = objectFactory.property(Boolean)
             autoRemove.set(false)
+            ipcMode = project.objects.property(String)
+            sysctls = project.objects.mapProperty(String, String)
         }
 
         void logConfig(String type, Map<String, String> config) {
