--- conflicted
+++ resolved
@@ -175,12 +175,8 @@
         exposedPorts << new ExposedPort(internetProtocol, ports)
     }
 
-    void setRestartPolicy(String name, int maximumRetryCount) {
+    void restartPolicy(String name, int maximumRetryCount) {
         restartPolicy = "${name}:${maximumRetryCount}"
-    }
-
-    void setRestartPolicy(String serialized) {
-        restartPolicy = serialized
     }
 
     private void setContainerCommandConfig(containerCommand) {
@@ -301,15 +297,13 @@
         if(getPrivileged()) {
             containerCommand.withPrivileged(getPrivileged())
         }
-<<<<<<< HEAD
 
         if (getRestartPolicy()) {
             containerCommand.withRestartPolicy(threadContextClassLoader.createRestartPolicy(getRestartPolicy()))
-=======
+        }
         
         if(getTty()) {
             containerCommand.withTty(getTty())
->>>>>>> bf4424c4
         }
     }
 
