--- conflicted
+++ resolved
@@ -22,16 +22,7 @@
 import org.gradle.api.provider.SetProperty
 import org.gradle.api.tasks.Input
 
-<<<<<<< HEAD
 class DockerPushImage extends AbstractCredentialsAwareRemoteApiTask {
-    /**
-     * The image name e.g. "bmuschko/busybox" or just "busybox" if you want to default.
-     */
-    @Input
-    final Property<String> imageName = project.objects.property(String)
-=======
-class DockerPushImage extends AbstractDockerRemoteApiTask implements RegistryCredentialsAware {
->>>>>>> 8ef29b44
 
     /**
      * The images including repository, image name and tag used e.g. {@code vieux/apache:2.0}.
@@ -43,28 +34,10 @@
 
     @Override
     void runRemoteCommand() {
-<<<<<<< HEAD
-        PushImageCmd pushImageCmd = dockerClient
-            .pushImageCmd(imageName.get())
-
-        if(tag.getOrNull()) {
-            pushImageCmd.withTag(tag.get())
-            logger.quiet "Pushing image with name '${imageName.get()}:${tag.get()}'."
-        } else {
-            logger.quiet "Pushing image with name '${imageName.get()}'."
-        }
-
-        pushImageCmd.withAuthConfig(resolveAuthConfig(imageName.get()))
-=======
-        AuthConfig authConfig = registryCredentials ? createAuthConfig() : null
-
         images.get().each { image ->
             logger.quiet "Pushing image '${image}'."
             PushImageCmd pushImageCmd = dockerClient.pushImageCmd(image)
-
-            if(authConfig) {
-                pushImageCmd.withAuthConfig(authConfig)
-            }
+            pushImageCmd.withAuthConfig(resolveAuthConfig(image))
 
             PushImageResultCallback callback = new PushImageResultCallback() {
                 @Override
@@ -84,24 +57,4 @@
             pushImageCmd.exec(callback).awaitCompletion()
         }
     }
-
-    private AuthConfig createAuthConfig() {
-        AuthConfig authConfig = new AuthConfig()
-        authConfig.withRegistryAddress(registryCredentials.url.get())
-
-        if (registryCredentials.username.isPresent()) {
-            authConfig.withUsername(registryCredentials.username.get())
-        }
->>>>>>> 8ef29b44
-
-        if (registryCredentials.password.isPresent()) {
-            authConfig.withPassword(registryCredentials.password.get())
-        }
-
-        if (registryCredentials.email.isPresent()) {
-            authConfig.withEmail(registryCredentials.email.get())
-        }
-
-        authConfig
-    }
 }