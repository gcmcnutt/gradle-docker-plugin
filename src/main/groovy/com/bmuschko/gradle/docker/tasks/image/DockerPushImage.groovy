--- conflicted
+++ resolved
@@ -16,7 +16,6 @@
 package com.bmuschko.gradle.docker.tasks.image
 
 import com.bmuschko.gradle.docker.DockerRegistryCredentials
-
 import com.bmuschko.gradle.docker.tasks.AbstractDockerRemoteApiTask
 import com.bmuschko.gradle.docker.tasks.RegistryCredentialsAware
 import com.github.dockerjava.api.command.PushImageCmd
@@ -48,20 +47,11 @@
 
     @Override
     void runRemoteCommand() {
-<<<<<<< HEAD
         images.get().each { image ->
             logger.quiet "Pushing image '${image}'."
             PushImageCmd pushImageCmd = dockerClient.pushImageCmd(image)
             AuthConfig authCfg = authLocator().lookupAuthConfig(image, registryCredentials)
             pushImageCmd.withAuthConfig(authCfg)
-=======
-        AuthConfig authConfig = createAuthConfig()
-
-        images.get().each { image ->
-            logger.quiet "Pushing image '${image}'."
-            PushImageCmd pushImageCmd = dockerClient.pushImageCmd(image)
-            pushImageCmd.withAuthConfig(authConfig)
->>>>>>> 070c2679
 
             PushImageResultCallback callback = new PushImageResultCallback() {
                 @Override
@@ -81,27 +71,6 @@
             pushImageCmd.exec(callback).awaitCompletion()
         }
     }
-<<<<<<< HEAD
-=======
-
-    private AuthConfig createAuthConfig() {
-        AuthConfig authConfig = new AuthConfig()
-        authConfig.withRegistryAddress(registryCredentials.url.get())
-
-        if (registryCredentials.username.isPresent()) {
-            authConfig.withUsername(registryCredentials.username.get())
-        }
-
-        if (registryCredentials.password.isPresent()) {
-            authConfig.withPassword(registryCredentials.password.get())
-        }
-
-        if (registryCredentials.email.isPresent()) {
-            authConfig.withEmail(registryCredentials.email.get())
-        }
-
-        authConfig
-    }
 
     /**
      * Configures the target Docker registry credentials.
@@ -113,5 +82,4 @@
     void registryCredentials(Action<? super DockerRegistryCredentials> action) {
         action.execute(registryCredentials)
     }
->>>>>>> 070c2679
 }